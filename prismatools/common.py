--- conflicted
+++ resolved
@@ -1,14 +1,5 @@
 """The common module contains common functions and classes used by the other modules."""
 
-<<<<<<< HEAD
-import os
-import numpy as np
-import xarray as xr
-import rioxarray as rio
-import h5py
-
-from typing import List, Tuple, Union, Optional
-=======
 # TODO: split the module into IO (read_prismaL2D, read_prismaL2D_pan, write_prismaL2D) and utils (check_valid_file, get_transform, array_to_image)
 # TODO: perhaps i could merge the two read_prisma* functions. -> dataset = read_prismaL2D(dataset, pan=pan) line: 177
 # TODO: I might add how to write the cube in in envi format
@@ -21,7 +12,6 @@
 import h5py
 
 from typing import List, Tuple, Union, Optional, Any
->>>>>>> 3d7e533c
 from affine import Affine
 
 
@@ -68,8 +58,6 @@
     return Affine.translation(ul_easting, ul_northing) * Affine.scale(res, -res)
 
 
-<<<<<<< HEAD
-=======
 def array_to_image(
     array: np.ndarray,
     output: str,
@@ -220,7 +208,6 @@
     )
 
 
->>>>>>> 3d7e533c
 def read_prismaL2D(
     file_path: str, wavelengths: Optional[List[float]] = None, method: str = "nearest"
 ) -> xr.Dataset:
@@ -453,20 +440,13 @@
     return ds
 
 
-<<<<<<< HEAD
-# debugging
-=======
 # # debugging
->>>>>>> 3d7e533c
 # if __name__ == "__main__":
 #     file = r"C:/Users/loren/Desktop/PRS_L2D_STD_20240429095823_20240429095827_0001\PRS_L2D_STD_20240429095823_20240429095827_0001.he5"
 #     ds = read_prismaL2D(file, wavelengths=None, method="nearest")
 #     print(ds)
 
 #     ds_pan = read_prismaL2D_pan(file)
-<<<<<<< HEAD
-#     print(ds_pan)
-=======
 #     print(ds_pan)
 
 #     # case1a: Pan from path (è necessario specificare se è pan o meno)
@@ -477,5 +457,4 @@
 #     # case2a: Pan from dataset
 #     write_prismaL2D(ds_pan, output=r'..\out_test\imgPan_ds.tif')
 #     # case2b: Cube from dataset
-#     write_prismaL2D(ds, output=r'..\out_test\imgCube_ds.tif')
->>>>>>> 3d7e533c
+#     write_prismaL2D(ds, output=r'..\out_test\imgCube_ds.tif')